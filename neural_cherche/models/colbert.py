--- conflicted
+++ resolved
@@ -96,12 +96,9 @@
         device: str = None,
         max_length_query: int = 32,
         max_length_document: int = 350,
-<<<<<<< HEAD
         accelerate: bool = False,
-=======
         query_prefix: str = "[Q] ",
         document_prefix: str = "[D] ",
->>>>>>> 97ba18d3
         **kwargs,
     ) -> None:
         """Initialize the model."""
@@ -109,12 +106,9 @@
             model_name_or_path=model_name_or_path,
             device=device,
             extra_files_to_load=["linear.pt", "metadata.json"],
-<<<<<<< HEAD
             accelerate=accelerate,
-=======
             query_prefix=query_prefix,
             document_prefix=document_prefix,
->>>>>>> 97ba18d3
             **kwargs,
         )
 
